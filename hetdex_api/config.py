--- conflicted
+++ resolved
@@ -114,18 +114,6 @@
             self.badamp = op.join(self.bad_dir, "badamps.list")
             self.badpix = op.join(self.bad_dir, "badpix.list")
 
-<<<<<<< HEAD
-        if survey == 'hdr2.1':
-
-            if op.exists("/work/05350/ecooper/stampede2/hetdex_api/known_issues/hdr2.1"):
-                self.bad_dir = "/work/05350/ecooper/stampede2/hetdex_api/known_issues/hdr2.1"
-            elif op.exists("/data/hetdex/u/dfarrow/hetdex_data/hdr2.1/hdr2.1_issues"):
-                self.bad_dir = "/data/hetdex/u/dfarrow/hetdex_data/hdr2.1/hdr2.1_issues"
-            elif op.exists('/home/jovyan/software/hetdex_api'):
-                self.bad_dir = '/home/jovyan/software/hetdex_api/known_issues/hdr2.1'
-
-            #self.bad_dir = "/data/hetdex/u/dfarrow/hetdex_data/hdr2.1/hdr2.1_issues"
-=======
         if survey == "hdr2.1":
             if op.exists("/home/jovyan/software/hetdex_api"):
                 self.bad_dir = "/home/jovyan/software/hetdex_api/known_issues/hdr2.1"
@@ -135,7 +123,7 @@
                 self.bad_dir = (
                     "/work/05350/ecooper/stampede2/hetdex_api/known_issues/hdr2.1"
                 )
->>>>>>> ea950c12
+
             self.baddetect = op.join(self.bad_dir, "baddetects.list")
             self.badshot = op.join(self.bad_dir, "badshots.list")
             self.badamp = op.join(self.hdr_dir[survey], "survey", "amp_flag.fits")
