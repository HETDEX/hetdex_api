--- conflicted
+++ resolved
@@ -45,7 +45,7 @@
         self.calib_dir = op.join(self.hdr_dir[survey], "calib")
         self.pixflat_dir = op.join(self.hdr_dir[survey], "calib/lib_pflat")
         self.raw_dir = op.join(self.hdr_dir[survey], "raw")
-        self.flim_dir = op.join(self.hdr_dir[survey], "flim")
+        self.flim_dir = op.join(self.red_dir, "flim")
         self.elix_dir = op.join(self.hdr_dir[survey], "detect", "ergfiles")
         self.detect_dir = op.join(self.hdr_dir[survey], "detect")
         self.path_gpinfo = op.join(self.calib_dir, "DR1FWHM.txt")
@@ -100,13 +100,8 @@
             #self.imaging_dir = "/data/03261/polonius/hdr2/imaging"
 
         if survey == 'hdr2.1':
-<<<<<<< HEAD
-            #self.bad_dir = "/work/05350/ecooper/wrangler/hetdex_api/known_issues/hdr2.1"
-            self.bad_dir = "/data/hetdex/u/dfarrow/hetdex_data/hdr2.1/hdr2.1_issues"
-=======
             self.bad_dir = "/work/05350/ecooper/wrangler/hetdex_api/known_issues/hdr2.1"
             #self.bad_dir = "/data/hetdex/u/dfarrow/hetdex_data/hdr2.1/hdr2.1_issues"
->>>>>>> def8bef8
             self.baddetect = op.join(self.bad_dir, "baddetects.list")
             self.badshot = op.join(self.bad_dir, "badshots.list")
             self.badamp = op.join(self.hdr_dir[survey], "survey", "amp_flag.fits")
