--- conflicted
+++ resolved
@@ -108,11 +108,7 @@
         for attrname in attrnames:
             try:
                 setattr(p, attrname, getattr(self, attrname)[indx])
-<<<<<<< HEAD
-            except TypeError as e:
-=======
             except TypeError:
->>>>>>> 345cd1b9
                 setattr(p, attrname, getattr(self, attrname))
         return p
 
