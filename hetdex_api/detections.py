--- conflicted
+++ resolved
@@ -563,7 +563,6 @@
         table = Table()
         for name in self.hdfile.root.Detections.colnames:
             table[name] = getattr(self, name)
-<<<<<<< HEAD
  
         # elixer columns
         for name in self.hdfile_elix.root.Classifications.colnames:
@@ -572,21 +571,13 @@
             table[name] = getattr(self, name)
 
         # bonus info
-        for name in ["field", "fwhm", "flux_limit", "n_ifu"]:
+        bonus_fields = ["field", "fwhm", "flux_limit", "n_ifu",
+                        "throughput", "gmag", "plae_poii_hetdex_gmag",
+                        "plae_poii_cat", "plae_poii_aperture"]
+
+        for name in bonus_fields:
             table[name] = getattr(self, name)
-=======
-        
-        table.add_column(Column(self.fwhm), index=1, name='fwhm')
-        table.add_column(Column(self.throughput), index=2, name='throughput')
-        table.add_column(Column(self.flux_limit), index=3, name='flux_limit')
-        table.add_column(Column(self.field), index=4, name='field')
-        table.add_column(Column(self.n_ifu), index=5, name='n_ifu')
-        table.add_column(Column(self.gmag), index=6, name='gmag')
-        table.add_column(Column(self.plae_poii_hetdex_gmag), name='plae_poii_hetdex_gmag')
-        table.add_column(Column(self.plae_poii_cat), name='plae_poii_cat')
-        table.add_column(Column(self.plae_poii_aperture), name='plae_poii_aperture')
->>>>>>> 19e7b4f1
-
+        
         return table
 
     def save_spectrum(self, detectid_i, outfile=None):
