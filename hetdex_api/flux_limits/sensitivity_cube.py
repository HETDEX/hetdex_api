--- conflicted
+++ resolved
@@ -37,7 +37,8 @@
 import astropy.io.fits as fits
 from astropy.wcs import WCS
 from astropy.coordinates import SkyCoord
-from hetdex_api.flux_limits import flim_models, flim_model_cache
+from hetdex_api.flux_limits import flim_model_cache
+from hetdex_api.flux_limits.flim_models import return_flux_limit_model
 from hetdex_api.config import HDRconfig
 
 class WavelengthException(Exception):
@@ -131,8 +132,8 @@
         cubes it's 6 sigma) specify it here
     flim_model : str
         the name of the flux limit model 
-        to use. This can either be 'hdr1',
-        'hdr2pt1', hdr2pt1pt1'
+        to use. If None then use the latest
+        (default)
     mask : array (optional)
         a spatial ra, dec mask with the same
         WCS and dimensions as the data (default:
@@ -164,17 +165,8 @@
 
     """
     def __init__(self, sigmas, header, wavelengths, alphas, aper_corr=1.0, 
-                 nsigma=1.0, flim_model="hdr2pt1pt3", mask=None, 
-                 cache_sim_interp = True, verbose=False): 
-
-<<<<<<< HEAD
-        if verbose:
-            # Note: flux limit model is also passed here by the HDF5 container class
-            print("Flux limit model: ", flim_model) 
-=======
-        # Note: flux limit model is also passed here by the HDF5 container class
-        #print("Flux limit model: ", flim_model) 
->>>>>>> 60c8af93
+                 nsigma=1.0, flim_model=None, mask=None, 
+                 cache_sim_interp = True, verbose = False): 
 
         if type(mask) != type(None):
             mask = logical_not(mask)
@@ -188,31 +180,10 @@
 
         self.nsigma = nsigma
 
-        # Select flux limit model
-        try:
-            self.f50_from_noise = getattr(flim_models, "{:s}_f50_from_noise".format(flim_model)) 
-        except AttributeError as e:
-            print("Chosen flux limit model not found!")
-            raise e
-
-        # Decide between Fleming function or interpolation
-        if (flim_model == "hdr1") or (flim_model == "hdr2pt1"):
-            self.sinterp = None	
-        elif flim_model_cache.cached_model == flim_model and cache_sim_interp:
-            self.sinterp = flim_model_cache.cached_sim_interp
-        else:
-            conf = HDRconfig()
-            fdir = conf.flim_sim_completeness 
-            if "snmode" in flim_model:
-                print("Using S/N based model!") 
-                self.sinterp = flim_models.SimulationInterpolator(fdir, snmode=True)
-            else:
-                self.sinterp = flim_models.SimulationInterpolator(fdir, snmode=False)
-
-        # cache the model to save reinitialising the object
-        if cache_sim_interp: 
-            flim_model_cache.cached_sim_interp = self.sinterp
-            flim_model_cache.cached_model = flim_model 
+        # Grab the flux limit model
+        self.f50_from_noise, self.sinterp = return_flux_limit_model(flim_model, 
+                                                                    flim_model_cache,
+                                                                     verbose = verbose)
 
         # Fix issue with header
         if not "CD3_3" in header:
@@ -254,6 +225,7 @@
         """
         Return the parameter controlling
         the slope of the Fleming+ (1995) function
+        (only used for the old flux limit models)
 
         """
 
