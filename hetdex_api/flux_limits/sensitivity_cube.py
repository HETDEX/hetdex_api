"""
Sensitivity Cube Reader

Read in Karl's sensitivity cubes and 
produce expected detection fraction
from the Fleming (Fleming+ 1995) parameterisation

References:

Fleming et al. 1995 
http://adsabs.harvard.edu/abs/1995AJ....109.1044F

See also:

Donghui Jeong's explanation
https://luna.mpe.mpg.de/wikihetdex/index.php/Flim_files_and_Fleming_curve

.. moduleauthor:: Daniel Farrow <dfarrow@mpe.mpg.de>
"""

from __future__ import (absolute_import, print_function)
from numpy import (rint, array, around, multiply, isnan, 
                   sqrt, divide, linspace, ones, log10, loadtxt, polyval)
from numpy import any as nany
from scipy.interpolate import interp1d
import astropy.io.fits as fits
from astropy.wcs import WCS
from astropy.coordinates import SkyCoord


class WavelengthException(Exception):
    """ Exception to raise when suspicious wavelength is passed"""
    pass


def fleming_function(flux, flim, alpha):
    """
    Implementation of the Fleming+ 1995
    completeness function

    Parameters
    ----------
    flux : float
        flux of source
    flim : float
        flux at 50% completeness
    alpha : float
        parameter controlling
        width of fall off

    Returns
    -------
    val : float
        Fleming+ 1995 function at this
        flux
    """

    fdiff = multiply(alpha, (-2.5*log10(flux) + 2.5*log10(flim)))

    return 0.5*(1.0 + divide(fdiff, sqrt(1.0 + fdiff*fdiff)))


def read_cube(fn, datascale=1e-17):
    """
    Read a Karl sensitivity cube and
    return flux limits and WCS for
    ra, dec conversions

    Parameters
    ----------
    fn : str
        filename of cube to read
    datascale : float
        the scaling to apply to the inverse of the cube values (Optional,
        default 1e-17)
    Return
    ------
    f50s : array
        the datacube of the flux limits
    WCS : astropy.wcs:WCS 
        the WCS to do x,y,z to ra,dec,wl
        conversions
    """

    hdus = fits.open(fn)
    f50s = datascale/(hdus[0].data)
    header = hdus[0].header

<<<<<<< HEAD
     

   return f50s, header
=======
    return f50s, header
>>>>>>> 3062589c


class SensitivityCube(object):
    """
    Deals with flux limit cubes

    Parameters
    ----------
    sigmas : array
        3D datacube of datascale/noise
        where noise is the noise on
        a point source detection
    wcs : astropy.wcs:WCS
        world coordinate system to convert between ra, dec, lambda
        and pixel
    header : dict
        a dictionary of the headervalues to be stored in a
        FITS file
    wavelengths, alphas : array
        arrays of the wavelength in
        Angstrom and the alpha parameter
        of the Fleming+ 1995 function
    aper_corr : float
        Aperture correction to multiply
        the cubes with. If None, read
        from header. If not in header
        and aper_corr=None do nothing
    nsigma : float
        If the cubes don't contain
        1 sigma noise (e.g. in the HDR1
        cubes it's 6 sigma) specify it here
    conversion_poly : array
        this polynomial is used to 
        convert between the cut in
        detection significance and
        50% completeness values. If
        you specify it (as an array to
        feed into numpy.ployval) this
        value is used. If None try to
        read this info from the header
        if that fails default to assuming
        detection significance = Signal/Noise.

    Attributes
    ----------
<<<<<<< HEAD
    sigmas : array
        an array of the noise values
=======
    f50vals : array
        50% 'limiting flux' to be used in the Fleming function, stored as
        lambda, dec, ra
>>>>>>> 3062589c

    alpha_func : callable
        returns the Fleming alpha
        for an input wavelength

    """
<<<<<<< HEAD
    # XXX might need a better name than nsigma as this is already used elsewhere
    def __init__(self, sigmas, header, wavelengths, alphas, aper_corr=None, nsigma=6.0,
                 conversion_poly=None):
=======

    def __init__(self, f50vals, header, wavelengths, alphas, aper_corr=None):
>>>>>>> 3062589c

        self.sigmas = sigmas/nsigma

        # Fix issue with header
        if not "CD3_3" in header:
            header["CD3_3"] = header["CDELT3"]
            header["CD3_1"] = 0.0
            header["CD3_2"] = 0.0
            header["CD2_3"] = 0.0
            header["CD1_3"] = 0.0

        self.wcs = WCS(header)
        self.header = header

        # Deal with aperture corrections
        if aper_corr:
            self.aper_corr = aper_corr
        elif "APCOR" in self.header:
            self.aper_corr = self.header["APCOR"]
        elif "APCOR0" in self.header: 
            self.aper_corr = self.header["APCOR0"]
            # XXX HACK HACK HACK
            # self.aper_corr = 1.0
        else:
            self.aper_corr = 1.0        
 
        if conversion_poly:
            self.conversion_poly = conversion_poly
        elif "CONVPOLY" in header:
            raise Exception("Using the header not implemented")
        else:
            # Assume sn = Signal/Noise
            self.conversion_poly = [1.0, 0.0]

        self.sigmas = self.sigmas*self.aper_corr

        self.alphas = array(alphas)
        self.wavelengths = wavelengths

        # Depends if alphas depend on wavelength or
        # is specified per cube cell
        if len(self.alphas.shape) == 3:
            self.alpha_is_cube = True 
        else: 
            self.alpha_is_cube = False 
            self.alpha_func = interp1d(wavelengths, alphas, 
                                       fill_value="extrapolate")

    def get_alpha(self, ra, dec, lambda_):

        # If alpha is just an array versus wavelength
        # return the value here
        if not self.alpha_is_cube:
            return self.alpha_func(lambda_)

        # Alpha stored in a cube 
        ix, iy, iz = self.radecwltoxyz(ra, dec, lambda_)

        # Check for stuff outside of cube
        bad_vals = (ix >= self.alphas.shape[2]) | (ix < 0) 
        bad_vals = bad_vals | (iy >= self.alphas.shape[1]) | (iy < 0) 
        bad_vals = bad_vals | (iz >= self.alphas.shape[0]) | (iz < 0) 
 
        ix[(ix >= self.alphas.shape[2]) | (ix < 0)] = 0
        iy[(iy >= self.alphas.shape[1]) | (iy < 0)] = 0
        iz[(iz >= self.alphas.shape[0]) | (iz < 0)] = 0

        alphas_here = self.alphas[iz, iy, ix]

        # Support arrays and floats
        try:
            alphas_here[bad_vals] = 999.0
        except TypeError:
            if isnan(bad_vals):
                aphas_here = 999.0

        return alphas_here


    @classmethod
    def from_file(cls, fn_sensitivity_cube, wavelengths, alphas, 
                 datascale=1e-17, **kwargs):

        """
        Read in a sensitivity cube
        from a file
        
        Parameters
        ----------
        fn_sensitivity_cube : str
            the file name of a cube
            containing the limiting
            magnitude   
        wavelengths, alphas : array
            arrays of the wavelength in
            Angstrom and the alpha parameter
            of the Fleming+ 1995 function
        datascale : float (optional)
            the values stored are 
            this_value/flim
        **kwargs :
            these are passed to the SensitivityCube init
        """

        sigmas, header = read_cube(fn_sensitivity_cube, datascale=datascale)

        return SensitivityCube(sigmas, header, wavelengths, alphas, **kwargs)


    def apply_flux_recalibration(self, rescale, flux_calib_correction_file=None):
        """
        Apply a recalibration of the fluxes to the 
        cube

        Parameters
        ----------
        rescale : float 
           value to multiply the flux limit cubes
           to rescale

        flux_calib_correction_file : str (optional)
           filename containing a polynomial
           fit (HETDEX - TRUTH)/HETDEX versus
           wavelength to correct for 
           problems with the flux
           calibration. Should be a polynomial
           centered on 4600, i.e. input to
           polyval(pvals, wl - 4600.0)
        """

        if flux_calib_correction_file:
            pvals = loadtxt(flux_calib_correction_file)

        for iz in range(self.sigmas.shape[0]):
            ra, dec, wl = self.wcs.wcs_pix2world(0, 0, iz, 0)

            if wl < 3850.0:
                wl = 3850.0

            if flux_calib_correction_file:
                self.sigmas[iz, :, :] = rescale*self.sigmas[iz, :, :]*(1.0 - polyval(pvals, wl - 4600.0)) 
            else: 
                self.sigmas[iz, :, :] = rescale*self.sigmas[iz, :, :]  

    def radecwltoxyz(self, ra, dec, lambda_):
        """
        Convert ra, dec position to
        x,y coordinate of cube

        Parameters
        ----------
        ra, dec : arrays
            right ascension &
            declination of source
        lambda_ : array
            wavelength in Angstrom

        Returns
        -------
        ix,iy,iz : arrays of int
            indices of arrays for datacube
        """

        lambda_ = array(lambda_)
        ix,iy,iz = self.wcs.wcs_world2pix(ra, dec, lambda_, 0)

        return array(around(ix), dtype=int), array(around(iy), dtype=int), \
            array(around(iz), dtype=int)

    def get_f50(self, ra, dec, lambda_, sncut):
        """
        Get 50% completeness flux from the cube at
        ra, dec, lambda

        Parameters
        ----------
        ra, dec : array
            right ascension and dec in degrees
        lambda_ : array
            wavelength in Angstroms
        sncut : float
            cut in detection significance 
            that defines this catalogue

        Returns
        -------
        f50s : array
            flux limits. If outside
            of cube return 999

        Raises
        ------
        WavelengthException :
            Annoys user if they pass
            wavelength outside of
            VIRUS range

        """

        ix, iy, iz = self.radecwltoxyz(ra, dec, lambda_)

        # Check for stuff outside of cube
        bad_vals = (ix >= self.sigmas.shape[2]) | (ix < 0) 
        bad_vals = bad_vals | (iy >= self.sigmas.shape[1]) | (iy < 0) 
        bad_vals = bad_vals | (iz >= self.sigmas.shape[0]) | (iz < 0) 
 
        ix[(ix >= self.sigmas.shape[2]) | (ix < 0)] = 0
        iy[(iy >= self.sigmas.shape[1]) | (iy < 0)] = 0
        iz[(iz >= self.sigmas.shape[0]) | (iz < 0)] = 0

        f50s = polyval(self.conversion_poly, sncut*self.sigmas[iz, iy, ix])

        # Support arrays and floats
        try:
            f50s[bad_vals] = 999.0
        except TypeError:
            if isnan(bad_vals):
                f50s = 999.0

        return f50s

    def return_completeness_hdr1(self, flux, ra, dec, lambda_):
        """
        Return completeness at a 3D position

        Parameters
        ----------
        flux : array
            fluxes of objects
        ra, dec : array
            right ascension and dec in degrees
        lambda_ : array
            wavelength in Angstrom

        Return
        ------
        fracdet : array
            fraction detected
        """

        try:
            if lambda_[0] < 3000.0 or lambda_[0] > 6000.0:

                raise WavelengthException("""Odd wavelength value. Are you
                                             sure it's in Angstrom?""")
        except TypeError as e:
             if lambda_ < 3000.0 or lambda_ > 6000.0:

                raise WavelengthException("""Odd wavelength value. Are you
                                             sure it's in Angstrom?""")

        # hard coded sncut for HDR1
        f50s = self.get_f50(ra, dec, lambda_, 6.0)
        alphas = self.get_alpha(ra, dec, lambda_)

        return fleming_function(flux, f50s, alphas)

<<<<<<< HEAD
    def compute_snr(self, flux, ra, dec, lambda_):
        """
        Compute the flux divided by the noise for 
        a given source. This differs from the
        detection significance in that there
        is no PSF model weighting

        Parameters
        ----------
        flux : array
            fluxes of objects
        ra, dec : array
            right ascension and dec in degrees
        lambda_ : array
            wavelength in Angstrom

        Return
        ------
        snr : array
            signal divided by noise


        """
        ix, iy, iz = self.radecwltoxyz(ra, dec, lambda_)

        # Check for stuff outside of cube
        bad_vals = (ix >= self.sigmas.shape[2]) | (ix < 0) 
        bad_vals = bad_vals | (iy >= self.sigmas.shape[1]) | (iy < 0) 
        bad_vals = bad_vals | (iz >= self.sigmas.shape[0]) | (iz < 0) 

        ix[(ix >= self.sigmas.shape[2]) | (ix < 0)] = 0
        iy[(iy >= self.sigmas.shape[1]) | (iy < 0)] = 0
        iz[(iz >= self.sigmas.shape[0]) | (iz < 0)] = 0

        noise = self.sigmas[iz, iy, ix]
        snr = flux/noise

        # Support arrays and floats
        try:
            snr[bad_vals] = 0.0
        except TypeError:
            if isnan(snr):
                snr = 0.0

        return snr


    def return_completeness(self, flux, ra, dec, lambda_, sncut):
        """
        Return completeness at a 3D position. This computes stuff
        in terms of SNR in the Fleming (1995) function but
        it's actually equivalent to computing the 50% flux
        and computing everthing in terms of flux

        Parameters
        ----------
        flux : array
            fluxes of objects
        ra, dec : array
            right ascension and dec in degrees
        lambda_ : array
            wavelength in Angstrom
        sncut : float
            the detection significance (S/N) cut
            applied to the data

        Return
        ------
        fracdet : array
            fraction detected 

        """

        try: 
            if lambda_[0] < 3000.0 or lambda_[0] > 6000.0:

                raise WavelengthException("""Odd wavelength value. Are you
                                             sure it's in Angstrom?""")
        except TypeError as e:
             if lambda_ < 3000.0 or lambda_ > 6000.0:

                raise WavelengthException("""Odd wavelength value. Are you
                                             sure it's in Angstrom?""")
        

        snr = self.compute_snr(flux, ra, dec, lambda_)
        snr50 = polyval(self.conversion_poly, sncut)
        alphas = self.get_alpha(ra, dec, lambda_)

        return fleming_function(snr, snr50, alphas)


=======
>>>>>>> 3062589c
    def write(self, filename, datascale=1e-17, **kwargs):
        """
        Write the sensitivity cube to a FITS file. If any 
        aperture correction was applied, this is removed
        such that the saved data file should be identical 
        to the input (within numerical accuracy).

        Parameters
        ----------
        filename : str 
            Filename to write to
        datascale : float
           the scaling to apply to the
           inverse of the cube values 
           (Optional, default 1e-17)
        **kwargs :
            passed to the astropy.io.fits:writeto
            function
        """
<<<<<<< HEAD
        fits.writeto(filename , self.aper_corr*datascale/self.sigmas, header=self.header, **kwargs)
=======
        fits.writeto(filename, self.aper_corr*datascale/self.f50vals,
                     header=self.header, **kwargs)
>>>>>>> 3062589c


def plot_completeness(args=None):
    """
    Plot the completeness curve at
    a particular place
    """
 
    import matplotlib.pyplot as plt
    import argparse
    parser = argparse.ArgumentParser(description="""Plot the Fleming fit to
                                                    completeness""")
    parser.add_argument("filename", type=str)
    parser.add_argument("ra",
                        type=str,
                        help="RA of location to plot (HHhMMmSSs)")
    parser.add_argument("dec",
                        type=str,
                        help="DEC of location to plot (DDdMMmSSs)")
    parser.add_argument("lambda_", type=float, help="Wavelength to plot (A)")
    parser.add_argument("alpha", type=float, help="Alpha for Fleming")
    parser.add_argument("--fout", type=str, help="Filename to output to",
                        default=None)
    opts = parser.parse_args(args=args)

    coord = SkyCoord(opts.ra, opts.dec)

    scube = SensitivityCube.from_file(opts.filename, [3500.0, 5500.0], [opts.alpha, opts.alpha])
    f50 = scube.get_f50([coord.ra.deg], [coord.dec.deg], [opts.lambda_])
    print(f50)

    fluxes = linspace(0.01*f50, 4*f50, 100)

    compl = scube.return_completeness(array(fluxes), coord.ra.deg*ones(len(fluxes)),
                                      coord.dec.deg*ones(len(fluxes)),
                                      opts.lambda_*ones(len(fluxes)))
    plt.plot(fluxes/1e-17, compl, "r-")
    plt.xlabel("Flux $10^{-17}\,$(erg/s/cm$^2$/A)", fontsize=14.0)
    plt.ylabel("Completeness", fontsize=14.0)

    if opts.fout:
        plt.savefig(opts.fout)
    else:
        plt.show()


def plot_completeness_versus_wl(args=None):
    """
    Plot the completeness curve versus wavelength
    at a particular ra, dec
    """
    import matplotlib.pyplot as plt
    import argparse
    parser = argparse.ArgumentParser(description="""Plot the Fleming fit to
                                                    completeness""")
    parser.add_argument("filename", type=str)
    parser.add_argument("ra", type=str, help="RA of location to plot (HHhMMmSSs)")
    parser.add_argument("dec", type=str, help="DEC of location to plot (DDdMMmSSs)")
    #parser.add_argument("alphas", type=float, help="Alpha for Fleming")
    parser.add_argument("--fout", type=str, help="Filename to output to", 
                        default=None)
    opts = parser.parse_args(args=args)

    coord = SkyCoord(opts.ra, opts.dec)
    scube = SensitivityCube.from_file(opts.filename, [3500.0, 5500.0], [-3.1, -3.1])

    wls = linspace(3500, 5490.0, 1000)
    f50 = scube.get_f50(coord.ra.deg*ones(len(wls)), coord.dec.deg*ones(len(wls)), wls)

    # fluxes = linspace(0.01*f50, 4*f50, 100)
    # compl = scube.return_completeness(array(fluxes), coord.ra.deg*ones(len(fluxes)), 
    #                                   coord.dec.deg*ones(len(fluxes)), 
    #                                   opts.lambda_*ones(len(fluxes)))

    plt.plot(wls, f50/1e-16, "k-", label="Flux at 50% completeness")
    plt.ylabel("Flux $10^{-16}\,$(erg/s/cm$^2$/A)", fontsize=14.0)
    plt.xlabel("Wavelength (A)", fontsize=14.0)
    plt.legend(loc="upper right")

    if opts.fout:
        plt.savefig(opts.fout)
    else:
        plt.show()<|MERGE_RESOLUTION|>--- conflicted
+++ resolved
@@ -86,14 +86,7 @@
     f50s = datascale/(hdus[0].data)
     header = hdus[0].header
 
-<<<<<<< HEAD
-     
-
-   return f50s, header
-=======
     return f50s, header
->>>>>>> 3062589c
-
 
 class SensitivityCube(object):
     """
@@ -138,28 +131,17 @@
 
     Attributes
     ----------
-<<<<<<< HEAD
     sigmas : array
         an array of the noise values
-=======
-    f50vals : array
-        50% 'limiting flux' to be used in the Fleming function, stored as
-        lambda, dec, ra
->>>>>>> 3062589c
 
     alpha_func : callable
         returns the Fleming alpha
         for an input wavelength
 
     """
-<<<<<<< HEAD
     # XXX might need a better name than nsigma as this is already used elsewhere
-    def __init__(self, sigmas, header, wavelengths, alphas, aper_corr=None, nsigma=6.0,
-                 conversion_poly=None):
-=======
-
-    def __init__(self, f50vals, header, wavelengths, alphas, aper_corr=None):
->>>>>>> 3062589c
+    def __init__(self, sigmas, header, wavelengths, alphas, aper_corr=None, 
+                 nsigma=6.0, conversion_poly=None):
 
         self.sigmas = sigmas/nsigma
 
@@ -417,7 +399,6 @@
 
         return fleming_function(flux, f50s, alphas)
 
-<<<<<<< HEAD
     def compute_snr(self, flux, ra, dec, lambda_):
         """
         Compute the flux divided by the noise for 
@@ -510,8 +491,6 @@
         return fleming_function(snr, snr50, alphas)
 
 
-=======
->>>>>>> 3062589c
     def write(self, filename, datascale=1e-17, **kwargs):
         """
         Write the sensitivity cube to a FITS file. If any 
@@ -531,13 +510,9 @@
             passed to the astropy.io.fits:writeto
             function
         """
-<<<<<<< HEAD
-        fits.writeto(filename , self.aper_corr*datascale/self.sigmas, header=self.header, **kwargs)
-=======
-        fits.writeto(filename, self.aper_corr*datascale/self.f50vals,
+
+        fits.writeto(filename, self.aper_corr*datascale/self.sigmas,
                      header=self.header, **kwargs)
->>>>>>> 3062589c
-
 
 def plot_completeness(args=None):
     """
