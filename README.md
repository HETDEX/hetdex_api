--- conflicted
+++ resolved
@@ -1,34 +1,50 @@
 # HETDEX_API
 
-<<<<<<< HEAD
-Collection of software to deal with the internal (and perhaps one day external) data releases of HETDEX.
-=======
-This repository contains software developed for the HETDEX Data Release. The team has adopted the HDF5 data format for the release. This standard file format allows for hierarchically structured data to be flexibly delivered in a single container. For a basic briefing of HDF5 files, we suggest checking out the notebook tutorials at https://github.com/tomkooij/scipy2017.  
+## Introduction 
+
+This repository contains software developed for the HETDEX Data Release. The team has adopted the HDF5 data format for the release. This standard file format allows for hierarchically structured data to be flexibly delivered in a single container. For a basic briefing of HDF5 files, we suggest checking out the notebook tutorials at [https://github.com/tomkooij/scipy2017](https://github.com/tomkooij/scipy2017).  
 
 This repository contains both the code to create HDF5 container files and also consists of a library of python modules to easily access data within the HDF5 files. To access and contribute to the HETDEX_API, the code library may be installed from github in a working directory on TACC by executing:
 
+```
+git clone https://github.com/grzeimann/HETDEX_API.git
+```
 
-git clone https://github.com/grzeimann/HETDEX_API.git
+## Description of Code
 
+The main code to create HDF5 files contained in the DR1 release are:
 
+* create_survey_hdf5.py - this creates the main survey info file which contains general shot and exposure info. A HETDEX shot always has 3 dithered exposures in it, while a parallel shot typically only has one.
+
+* create_hdf5file.py - this is the code to all info related to a single shot, including the raw fits image data from each exposure, flux calibrated fibers
+
+* create_detect_hdf5.py
+
+* hetdex_api/flux_lmits - deals with creating and accessing HDF5 containers for the datacubes that contain the flux limit. Also computes
+the average flux limits across shots and IFUs
+
+## Installation of flux limit tools
+
+The tools to deal with flux limits need to be installed, to do this, and install the binaries in your
+home directory
+
+```
+pip install --user .
+
+```
+
+If you want to install them to a root directory, or an Anaconda environment, you can drop the ``user`` flag.
+
+## Instructions to contributors
 
 To contribute to a file or add a new file:
 
+```
 git add filename
 
 git commit -m "Reason for update or file creation"
 
 git push
+```
 
-The directory "notebooks" contains a list of jupyter notebooks to familiarize the user with HDF5 file access and querying. It also contains several case uses of API modules developed by the team for scientific analysis.
-
-
-
-The main code to create HDF5 files contained in the DR1 release are:
-
-create_survey_hdf5.py - this creates the main survey info file which contains general shot and exposure info. A HETDEX shot always has 3 dithered exposures in it, while a parallel shot typically only has one.
-
-create_hdf5file.py - this is the code to all info related to a single shot, including the raw fits image data from each exposure, flux calibrated fibers
-
-create_detect_hdf5.py
->>>>>>> 0730700c
+The directory "notebooks" contains a list of jupyter notebooks to familiarize the user with HDF5 file access and querying. It also contains several case uses of API modules developed by the team for scientific analysis.