--- conflicted
+++ resolved
@@ -65,10 +65,7 @@
 ```
 pip install --user tables
 pip install --user astropy
-<<<<<<< HEAD
-=======
 pip install --pre --user astroquery 
->>>>>>> 615a5b46
 pip install --user ipywidgets
 pip install --user speclite
 pip install --user --extra-index-url https://gate.mpe.mpg.de/pypi/simple/ pyhetdex
